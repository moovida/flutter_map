import 'dart:io';
import 'dart:typed_data';
import 'dart:ui';

import 'package:flutter/foundation.dart';
import 'package:flutter/services.dart';
import 'package:flutter/widgets.dart';
import 'package:flutter_map/flutter_map.dart';
import 'package:path_provider/path_provider.dart';
import 'package:sqflite/sqflite.dart';

class MBTilesImageProvider extends TileProvider {
  final String asset;
  final File mbtilesFile;

  Future<Database> database;
  Database _loadedDb;
  bool isDisposed = false;

  MBTilesImageProvider._({this.asset, this.mbtilesFile}) {
    database = _loadMBTilesDatabase();
  }

  factory MBTilesImageProvider.fromAsset(String asset) =>
      MBTilesImageProvider._(asset: asset);

  factory MBTilesImageProvider.fromFile(File mbtilesFile) =>
      MBTilesImageProvider._(mbtilesFile: mbtilesFile);

  Future<Database> _loadMBTilesDatabase() async {
    if (_loadedDb == null) {
      var file = mbtilesFile ?? await copyFileFromAssets();

      _loadedDb = await openDatabase(file.path);

      if (isDisposed) {
        await _loadedDb.close();
        _loadedDb = null;
        throw Exception('Tileprovider is already disposed');
      }
    }
<<<<<<< HEAD
=======

>>>>>>> b84510e0
    return _loadedDb;
  }

  @override
  void dispose() {
    if (_loadedDb != null) {
      _loadedDb.close();
      _loadedDb = null;
    }
    isDisposed = true;
  }

  Future<File> copyFileFromAssets() async {
    var tempDir = await getTemporaryDirectory();
    var filename = asset.split('/').last;
    var file = File('${tempDir.path}/$filename');

    var data = await rootBundle.load(asset);
    file.writeAsBytesSync(
        data.buffer.asUint8List(data.offsetInBytes, data.lengthInBytes),
        flush: true);
    return file;
  }

  @override
  ImageProvider getImage(Coords<num> coords, TileLayerOptions options) {
    var x = coords.x.round();
    var y = options.tms
        ? invertY(coords.y.round(), coords.z.round())
        : coords.y.round();
    var z = coords.z.round();

    return MBTileImage(
      database,
      Coords<int>(x, y)..z = z,
    );
  }
}

class MBTileImage extends ImageProvider<MBTileImage> {
  final Future<Database> database;
  final Coords<int> coords;

  MBTileImage(this.database, this.coords);

  @override
  ImageStreamCompleter load(MBTileImage key) {
    return MultiFrameImageStreamCompleter(
      codec: _loadAsync(key),
      scale: 1,
      informationCollector: () sync* {
        yield DiagnosticsProperty<ImageProvider>('Image provider', this);
        yield DiagnosticsProperty<ImageProvider>('Image key', key);
      },
    );
  }

  Future<Codec> _loadAsync(MBTileImage key) async {
    assert(key == this);

    final db = await key.database;
    List<Map> result = await db.rawQuery('select tile_data from tiles '
        'where zoom_level = ${coords.z} AND '
        'tile_column = ${coords.x} AND '
        'tile_row = ${coords.y} limit 1');
    final Uint8List bytes =
        result.isNotEmpty ? result.first['tile_data'] : null;

    if (bytes == null) {
      return Future<Codec>.error('Failed to load tile for coords: $coords');
<<<<<<< HEAD
    } else {
      return await PaintingBinding.instance.instantiateImageCodec(bytes);
    }
=======
    }
    return await PaintingBinding.instance.instantiateImageCodec(bytes);
>>>>>>> b84510e0
  }

  @override
  Future<MBTileImage> obtainKey(ImageConfiguration configuration) {
    return SynchronousFuture(this);
  }

  @override
  int get hashCode => coords.hashCode;

  @override
  bool operator ==(other) {
    return other is MBTileImage && coords == other.coords;
  }
}<|MERGE_RESOLUTION|>--- conflicted
+++ resolved
@@ -39,10 +39,6 @@
         throw Exception('Tileprovider is already disposed');
       }
     }
-<<<<<<< HEAD
-=======
-
->>>>>>> b84510e0
     return _loadedDb;
   }
 
@@ -113,14 +109,8 @@
 
     if (bytes == null) {
       return Future<Codec>.error('Failed to load tile for coords: $coords');
-<<<<<<< HEAD
-    } else {
-      return await PaintingBinding.instance.instantiateImageCodec(bytes);
-    }
-=======
     }
     return await PaintingBinding.instance.instantiateImageCodec(bytes);
->>>>>>> b84510e0
   }
 
   @override
