--- conflicted
+++ resolved
@@ -25,13 +25,10 @@
   ///https://a.tile.openstreetmap.org/12/2177/1259.png
   final String urlTemplate;
 
-<<<<<<< HEAD
-=======
   /// If `true`, inverses Y axis numbering for tiles (turn this on for
   /// [TMS](https://en.wikipedia.org/wiki/Tile_Map_Service) services).
   final bool tms;
 
->>>>>>> b0615927
   ///Size for the tile.
   ///Default is 256
   final double tileSize;
@@ -102,13 +99,8 @@
       this.keepBuffer = 2,
       this.backgroundColor = const Color(0xFFE0E0E0), // grey[300]
       this.placeholderImage,
-<<<<<<< HEAD
       this.tileProvider = const NetworkTileProvider(),
-=======
-      this.offlineMode = false,
       this.tms = false,
-      this.fromAssets = true,
->>>>>>> b0615927
       rebuild})
       : super(rebuild: rebuild);
 }
@@ -161,28 +153,6 @@
     });
   }
 
-<<<<<<< HEAD
-=======
-  String getTileUrl(Coords coords) {
-    var data = <String, String>{
-      'x': coords.x.round().toString(),
-      'y': coords.y.round().toString(),
-      'z': coords.z.round().toString(),
-      's': _getSubdomain(coords)
-    };
-    if(this.options.tms) {
-      data['y'] = _invertY(coords.y.round(), coords.z.round()).toString();
-    }
-    Map<String, String> allOpts = new Map.from(data)
-      ..addAll(this.options.additionalOptions);
-    return util.template(this.options.urlTemplate, allOpts);
-  }
-
-  int _invertY(int y, int z) {
-    return ((1 << z) - 1) - y;
-  }
-
->>>>>>> b0615927
   void _resetView() {
     this._setView(map.center, map.zoom);
   }
@@ -530,9 +500,16 @@
       'z': coords.z.round().toString(),
       's': _getSubdomain(coords, options)
     };
+    if (options.tms) {
+      data['y'] = _invertY(coords.y.round(), coords.z.round()).toString();
+    }
     Map<String, String> allOpts = new Map.from(data)
       ..addAll(options.additionalOptions);
     return util.template(options.urlTemplate, allOpts);
+  }
+
+  int _invertY(int y, int z) {
+    return ((1 << z) - 1) - y;
   }
 
   String _getSubdomain(Coords coords, TileLayerOptions options) {
